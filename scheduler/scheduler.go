--- conflicted
+++ resolved
@@ -111,14 +111,7 @@
 // The MetricManager must be started before it can be used.
 func New(opts ...workManagerOption) *scheduler {
 	s := &scheduler{
-<<<<<<< HEAD
-		tasks: newTaskCollection(),
-		// logger: log.WithFields(log.Fields{
-		// 	"_module": "scheduler",
-		// }),
-=======
 		tasks:           newTaskCollection(),
->>>>>>> 9198f977
 		eventManager:    gomit.NewEventController(),
 		taskWatcherColl: newTaskWatcherCollection(),
 	}
